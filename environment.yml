--- conflicted
+++ resolved
@@ -15,10 +15,6 @@
 - pytest
 - pip
 - skorch
-<<<<<<< HEAD
-- mne
-=======
->>>>>>> 113cc908
 - pip:
   - mne
   - https://github.com/braindecode/braindecode/zipball/master