# Authors: Alexandre Gramfort
#          Lukas Gemein <l.gemein@gmail.com>
#          Hubert Banville <hubert.jbanville@gmail.com>
#
# License: BSD-3


import numpy as np
import torch
import pytest

from braindecode.models import (
    Deep4Net, EEGNetv4, EEGNetv1, HybridNet, ShallowFBCSPNet, EEGResNet, TCN,
<<<<<<< HEAD
    SleepStager)
=======
    SleepStagerChambon2018)
>>>>>>> 113cc908


def test_shallow_fbcsp_net():
    rng = np.random.RandomState(42)
    n_channels = 18
    n_in_times = 200
    n_classes = 2
    n_samples = 7
    X = rng.randn(n_samples, n_channels, n_in_times, 1)
    X = torch.Tensor(X.astype(np.float32))
    model = ShallowFBCSPNet(
        n_channels, n_classes, n_in_times, final_conv_length="auto"
    )
    y_pred = model(X)
    assert y_pred.shape == (n_samples, n_classes)


def test_deep4net():
    rng = np.random.RandomState(42)
    n_channels = 18
    n_in_times = 600
    n_classes = 2
    n_samples = 7
    X = rng.randn(n_samples, n_channels, n_in_times, 1)
    X = torch.Tensor(X.astype(np.float32))
    model = Deep4Net(
        n_channels, n_classes, n_in_times, final_conv_length="auto"
    )
    y_pred = model(X)
    assert y_pred.shape == (n_samples, n_classes)


def test_eegresnet():
    rng = np.random.RandomState(42)
    n_channels = 18
    n_in_times = 600
    n_classes = 2
    n_samples = 7
    X = rng.randn(n_samples, n_channels, n_in_times, 1)
    X = torch.Tensor(X.astype(np.float32))
    model = EEGResNet(
        n_channels,
        n_classes,
        n_in_times,
        final_pool_length=5,
        n_first_filters=2,
    )
    y_pred = model(X)
    assert y_pred.shape[:2] == (n_samples, n_classes)


def test_hybridnet():
    rng = np.random.RandomState(42)
    n_channels = 18
    n_in_times = 600
    n_classes = 2
    n_samples = 7
    X = rng.randn(n_samples, n_channels, n_in_times, 1)
    X = torch.Tensor(X.astype(np.float32))
    model = HybridNet(n_channels, n_classes, n_in_times)
    y_pred = model(X)
    assert y_pred.shape[:2] == (n_samples, n_classes)


def test_eegnet_v4():
    rng = np.random.RandomState(42)
    n_channels = 18
    n_in_times = 500
    n_classes = 2
    n_samples = 7
    X = rng.randn(n_samples, n_channels, n_in_times, 1)
    X = torch.Tensor(X.astype(np.float32))
    model = EEGNetv4(n_channels, n_classes, input_window_samples=n_in_times)
    y_pred = model(X)
    assert y_pred.shape == (n_samples, n_classes)


def test_eegnet_v1():
    rng = np.random.RandomState(42)
    n_channels = 18
    n_in_times = 500
    n_classes = 2
    n_samples = 7
    X = rng.randn(n_samples, n_channels, n_in_times, 1)
    X = torch.Tensor(X.astype(np.float32))
    model = EEGNetv1(n_channels, n_classes, input_window_samples=n_in_times)
    y_pred = model(X)
    assert y_pred.shape == (n_samples, n_classes)


def test_tcn():
    rng = np.random.RandomState(42)
    n_channels = 18
    n_classes = 2
    n_samples = 7
    model = TCN(
        n_channels, n_classes,
        n_filters=5, n_blocks=2, kernel_size=4, drop_prob=.5,
        add_log_softmax=True)
    n_in_times = model.min_len
    X = rng.randn(n_samples, n_channels, n_in_times)
    X = torch.Tensor(X.astype(np.float32))
    y_pred = model(X)
    assert y_pred.shape == (n_samples, n_classes)


@pytest.mark.parametrize('n_channels,sfreq,n_classes,input_size_s',
                         [(20, 128, 5, 30), (10, 256, 4, 20), (1, 64, 2, 30)])
def test_sleep_stager(n_channels, sfreq, n_classes, input_size_s):
    rng = np.random.RandomState(42)
    time_conv_size_s = 0.5
    max_pool_size_s = 0.125
    n_examples = 10

<<<<<<< HEAD
    model = ChambonSleepStager(
=======
    model = SleepStagerChambon2018(
>>>>>>> 113cc908
        n_channels, sfreq, n_conv_chs=8, time_conv_size_s=time_conv_size_s,
        max_pool_size_s=max_pool_size_s, n_classes=n_classes,
        input_size_s=input_size_s, dropout=0.25)

    X = rng.randn(n_examples, n_channels, int(sfreq * input_size_s))
    X = torch.from_numpy(X.astype(np.float32))

    y_pred = model(X)
    assert y_pred.shape == (n_examples, n_classes)<|MERGE_RESOLUTION|>--- conflicted
+++ resolved
@@ -11,11 +11,7 @@
 
 from braindecode.models import (
     Deep4Net, EEGNetv4, EEGNetv1, HybridNet, ShallowFBCSPNet, EEGResNet, TCN,
-<<<<<<< HEAD
-    SleepStager)
-=======
     SleepStagerChambon2018)
->>>>>>> 113cc908
 
 
 def test_shallow_fbcsp_net():
@@ -130,11 +126,7 @@
     max_pool_size_s = 0.125
     n_examples = 10
 
-<<<<<<< HEAD
-    model = ChambonSleepStager(
-=======
     model = SleepStagerChambon2018(
->>>>>>> 113cc908
         n_channels, sfreq, n_conv_chs=8, time_conv_size_s=time_conv_size_s,
         max_pool_size_s=max_pool_size_s, n_classes=n_classes,
         input_size_s=input_size_s, dropout=0.25)
