"""
Dataset classes.
"""

# Authors: Hubert Banville <hubert.jbanville@gmail.com>
#          Lukas Gemein <l.gemein@gmail.com>
#          Simon Brandt <simonbrandt@protonmail.com>
#          David Sabbagh <dav.sabbagh@gmail.com>
#          Robin Schirrmeister <robintibor@gmail.com>
#
# License: BSD (3-clause)

import numpy as np
import pandas as pd
import torch
from torch.utils.data import Dataset, ConcatDataset
from .transform_classes import TransformSignal
from ..util import identity


class BaseDataset(Dataset):
    """A base dataset holds a mne.Raw, and a pandas.DataFrame with additional
    description, such as subject_id, session_id, run_id, or age or gender of
    subjects.

    Parameters
    ----------
    raw: mne.io.Raw
    description: dict | pandas.Series | None
        holds additional description about the continuous signal / subject
    target_name: str | None
        name of the index in `description` that should be use to provide the
        target (e.g., to be used in a prediction task later on).
    """
    def __init__(self, raw, description=None, target_name=None):
        self.raw = raw
<<<<<<< HEAD
        if description is not None:
            if (not isinstance(description, pd.Series) and not
                isinstance(description, dict)):
                raise ValueError(
                    f"'{description}' has to be either a pandas.Series or a dict")
            if isinstance(description, dict):
                description = pd.Series(description)
        self.description = description
=======
        self.description = _create_description(description)
>>>>>>> 96caf757

        # save target name for load/save later
        self.target_name = target_name
        if target_name is None:
            self.target = None
        elif target_name in self.description:
            self.target = self.description[target_name]
        else:
            raise ValueError(f"'{target_name}' not in description.")

    def __getitem__(self, index):
        return self.raw[:, index][0], self.target

    def __len__(self):
        return len(self.raw)


def _create_description(description):
    if description is not None:
        if (not isinstance(description, pd.Series)
                and not isinstance(description, dict)):
            raise ValueError(f"'{description}' has to be either a "
                             f"pandas.Series or a dict")
        if isinstance(description, dict):
            description = pd.Series(description)
    return description


class WindowsDataset(BaseDataset):
    """Applies a windower to a base dataset.

    Parameters
    ----------
    windows: mne.Epochs
        windows obtained through the application of a windower to a
        BaseDataset
    description: dict | pandas.Series | None
        holds additional info about the windows
    """
    def __init__(self, windows, description=None, transform=None):
        self.windows = windows
<<<<<<< HEAD
        if description is not None:
            if (not isinstance(description, pd.Series) and 
                not isinstance(description, dict)):
                raise ValueError(
                    f"'{description}' has to be either a pandas.Series or a dict")
            if isinstance(description, dict):
                description = pd.Series(description)
        self.description = description
        self.y = np.array(self.windows.metadata.loc[:,'target'])
        
        self.crop_inds = np.array(self.windows.metadata.loc[:,
                              ['i_window_in_trial', 'i_start_in_trial',
                               'i_stop_in_trial']])
        self.transform = transform
=======
        self.description = _create_description(description)
        self.y = np.array(self.windows.metadata.loc[:, 'target'])
        self.crop_inds = np.array(self.windows.metadata.loc[:,
                                  ['i_window_in_trial', 'i_start_in_trial',
                                   'i_stop_in_trial']])
>>>>>>> 96caf757

    def __getitem__(self, index):
        X = self.windows.get_data(item=index)[0].astype('float32')
        if self.transform:
            X = self.transform(X)
        y = self.y[index]
        # necessary to cast as list to get list of
        # three tensors from batch, otherwise get single 2d-tensor...
        crop_inds = list(self.crop_inds[index])
        return X, y, crop_inds

    def __len__(self):
        return len(self.windows.events)


class BaseConcatDataset(ConcatDataset):
    """A base class for concatenated datasets. Holds either mne.Raw or
    mne.Epoch in self.datasets and has a pandas DataFrame with additional
    description.
    Parameters
    ----------
    list_of_ds: list
<<<<<<< HEAD
        list of BaseDataset or WindowsDataset/TransformDataset to be concatenated.
=======
        list of BaseDataset, BaseConcatDataset or WindowsDataset
>>>>>>> 96caf757
    """
    def __init__(self, list_of_ds):
        # if we get a list of BaseConcatDataset, get all the individual datasets
        if isinstance(list_of_ds[0], BaseConcatDataset):
            list_of_ds = [d for ds in list_of_ds for d in ds.datasets]
        super().__init__(list_of_ds)
        self.description = pd.DataFrame([ds.description for ds in list_of_ds])
<<<<<<< HEAD
        self.transform_list = list_of_ds[0].transform_list

    def change_transform_list(self, newlist):
        for i in range(len(self.datasets)):
            self.datasets[i].transform_list = newlist
        self.cumulative_sizes = self.cumsum(self.datasets)
        self.transform_list = newlist
=======
        self.description.reset_index(inplace=True, drop=True)
>>>>>>> 96caf757

    def split(self, property=None, split_ids=None):
        """Split the dataset based on some property listed in its description
        DataFrame or based on indices.
        Parameters
        ----------
        property: str
            some property which is listed in info DataFrame
        split_ids: list(int)
            list of indices to be combined in a subset
        Returns
        -------
        splits: dict{split_name: BaseConcatDataset}
            mapping of split name based on property or index based on split_ids
            to subset of the data
        """
        if split_ids is None and property is None:
            raise ValueError('Splitting requires defining ids or a property.')
        if split_ids is None:
            if property not in self.description:
                raise ValueError(f'{property} not found in self.description')
            split_ids = {k: list(v) for k, v in self.description.groupby(
                property).groups.items()}
        else:
            split_ids = {split_i: split
                         for split_i, split in enumerate(split_ids)}

        return {split_name: BaseConcatDataset(
            [self.datasets[ds_ind] for ds_ind in ds_inds])
            for split_name, ds_inds in split_ids.items()}


class TransformDataset(WindowsDataset):

    def __init__(self, windows, description=None, transform_list=[[TransformSignal(identity)]]):
        super(TransformDataset, self).__init__(windows, description)
        self.transform_list = transform_list

    def __getitem__(self, index):
        
        img_index = index // len(self.transform_list)
        tf_index = index % len(self.transform_list)
        X = torch.from_numpy(self.windows.get_data(item=img_index)[0].astype('float32'))
        y = self.y[img_index]
        for transform in self.transform_list[tf_index]:
            X = transform.transform(X)
        # necessary to cast as list to get list of
        # three tensors from batch, otherwise get single 2d-tensor...
        crop_inds = list(self.crop_inds[img_index])
        return X, y, crop_inds #TODO : modifier getitem de base sur la version gitté

    def __len__(self):
        return len(self.windows.events) * len(self.transform_list)<|MERGE_RESOLUTION|>--- conflicted
+++ resolved
@@ -32,20 +32,10 @@
         name of the index in `description` that should be use to provide the
         target (e.g., to be used in a prediction task later on).
     """
+
     def __init__(self, raw, description=None, target_name=None):
         self.raw = raw
-<<<<<<< HEAD
-        if description is not None:
-            if (not isinstance(description, pd.Series) and not
-                isinstance(description, dict)):
-                raise ValueError(
-                    f"'{description}' has to be either a pandas.Series or a dict")
-            if isinstance(description, dict):
-                description = pd.Series(description)
-        self.description = description
-=======
         self.description = _create_description(description)
->>>>>>> 96caf757
 
         # save target name for load/save later
         self.target_name = target_name
@@ -85,30 +75,15 @@
     description: dict | pandas.Series | None
         holds additional info about the windows
     """
+
     def __init__(self, windows, description=None, transform=None):
         self.windows = windows
-<<<<<<< HEAD
-        if description is not None:
-            if (not isinstance(description, pd.Series) and 
-                not isinstance(description, dict)):
-                raise ValueError(
-                    f"'{description}' has to be either a pandas.Series or a dict")
-            if isinstance(description, dict):
-                description = pd.Series(description)
-        self.description = description
-        self.y = np.array(self.windows.metadata.loc[:,'target'])
-        
-        self.crop_inds = np.array(self.windows.metadata.loc[:,
-                              ['i_window_in_trial', 'i_start_in_trial',
-                               'i_stop_in_trial']])
-        self.transform = transform
-=======
         self.description = _create_description(description)
         self.y = np.array(self.windows.metadata.loc[:, 'target'])
         self.crop_inds = np.array(self.windows.metadata.loc[:,
-                                  ['i_window_in_trial', 'i_start_in_trial',
-                                   'i_stop_in_trial']])
->>>>>>> 96caf757
+                                                            ['i_window_in_trial', 'i_start_in_trial',
+                                                             'i_stop_in_trial']])
+        self.transform = transform
 
     def __getitem__(self, index):
         X = self.windows.get_data(item=index)[0].astype('float32')
@@ -131,19 +106,16 @@
     Parameters
     ----------
     list_of_ds: list
-<<<<<<< HEAD
-        list of BaseDataset or WindowsDataset/TransformDataset to be concatenated.
-=======
-        list of BaseDataset, BaseConcatDataset or WindowsDataset
->>>>>>> 96caf757
+        list of BaseDataset, BaseConcatDataset or WindowsDataset/TransformDataset
     """
+
     def __init__(self, list_of_ds):
         # if we get a list of BaseConcatDataset, get all the individual datasets
         if isinstance(list_of_ds[0], BaseConcatDataset):
             list_of_ds = [d for ds in list_of_ds for d in ds.datasets]
         super().__init__(list_of_ds)
         self.description = pd.DataFrame([ds.description for ds in list_of_ds])
-<<<<<<< HEAD
+        self.description.reset_index(inplace=True, drop=True)
         self.transform_list = list_of_ds[0].transform_list
 
     def change_transform_list(self, newlist):
@@ -151,9 +123,6 @@
             self.datasets[i].transform_list = newlist
         self.cumulative_sizes = self.cumsum(self.datasets)
         self.transform_list = newlist
-=======
-        self.description.reset_index(inplace=True, drop=True)
->>>>>>> 96caf757
 
     def split(self, property=None, split_ids=None):
         """Split the dataset based on some property listed in its description
@@ -193,7 +162,7 @@
         self.transform_list = transform_list
 
     def __getitem__(self, index):
-        
+
         img_index = index // len(self.transform_list)
         tf_index = index % len(self.transform_list)
         X = torch.from_numpy(self.windows.get_data(item=img_index)[0].astype('float32'))
@@ -203,7 +172,7 @@
         # necessary to cast as list to get list of
         # three tensors from batch, otherwise get single 2d-tensor...
         crop_inds = list(self.crop_inds[img_index])
-        return X, y, crop_inds #TODO : modifier getitem de base sur la version gitté
+        return X, y, crop_inds  # TODO : modifier getitem de base sur la version gitté
 
     def __len__(self):
         return len(self.windows.events) * len(self.transform_list)